// Copyright (c) 2018 Palantir Technologies. All rights reserved.
// Use of this source code is governed by a BSD-style
// license that can be found in the LICENSE file.

package metrics

import (
	"context"
	"fmt"
	"sort"
	"strings"
	"sync"
	"time"

	"github.com/rcrowley/go-metrics"
)

var (
	goRuntimeMetricsToExclude = map[string]struct{}{
		"go.runtime.MemStats.BuckHashSys":  {},
		"go.runtime.MemStats.DebugGC":      {},
		"go.runtime.MemStats.EnableGC":     {},
		"go.runtime.MemStats.NextGC":       {},
		"go.runtime.MemStats.LastGC":       {},
		"go.runtime.MemStats.Lookups":      {},
		"go.runtime.MemStats.TotalAlloc":   {}, // TotalAlloc increases as heap objects are allocated, but unlike Alloc and HeapAlloc, it does not decrease when objects are freed
		"go.runtime.MemStats.MCacheInuse":  {},
		"go.runtime.MemStats.MCacheSys":    {},
		"go.runtime.MemStats.MSpanInuse":   {},
		"go.runtime.MemStats.MSpanSys":     {},
		"go.runtime.MemStats.Sys":          {},
		"go.runtime.MemStats.Frees":        {},
		"go.runtime.MemStats.Mallocs":      {},
		"go.runtime.MemStats.StackSys":     {},
		"go.runtime.NumCgoCall":            {},
		"go.runtime.MemStats.PauseTotalNs": {},
	}

	_ Registry = &NoopRegistry{}
	_ Registry = &rootRegistry{}
	_ Registry = &childRegistry{}
)

// RootRegistry is the root metric registry for a product. A root registry has a prefix and a product name.
//
// Built-in Go metrics will be outputted as "<root-prefix>.<key>: <value>".
// Metrics registered on the root registry will be outputted as "<root-prefix>.<NAME>:<key>00: <value>".
// Metrics registered on subregistries of the root will be outputted as "<root-prefix>.<NAME>:<prefix>.<key>: <value>".
type RootRegistry interface {
	Registry

	// Subregistry returns a new subregistry of the root registry on which metrics can be registered.
	//
	// Specified tags will be always included in metrics emitted by a subregistry.
	// Deprecated: Use metrics.FromContext(ctx) instead to get a child registry with tags. Using subregistries and metric names
	// to namespace metrics is discouraged; metric tags should handle this instead.
	Subregistry(prefix string, tags ...Tag) Registry
}

// MetricVisitor is a callback function type that can be passed into Registry.Each to report
// metrics into systems which consume metrics. An example use case is a MetricVisitor which
// writes its argument into a log file.
type MetricVisitor func(name string, tags Tags, value MetricVal)

const (
	defaultReservoirSize = 1028
	defaultAlpha         = 0.015
)

type Registry interface {
	Counter(name string, tags ...Tag) metrics.Counter
	Gauge(name string, tags ...Tag) metrics.Gauge
	GaugeFloat64(name string, tags ...Tag) metrics.GaugeFloat64
	Meter(name string, tags ...Tag) metrics.Meter
	Timer(name string, tags ...Tag) metrics.Timer
	Histogram(name string, tags ...Tag) metrics.Histogram
	HistogramWithSample(name string, sample metrics.Sample, tags ...Tag) metrics.Histogram
	// Each invokes the provided callback function on every user-defined metric registered on the router (including
	// those registered by sub-registries). Each is invoked on each metric in sorted order of the key.
	Each(MetricVisitor)
	// Unregister the metric with the given name and tags.
	Unregister(name string, tags ...Tag)
}

<<<<<<< HEAD
// NewRootMetricsRegistry creates a new root registry for metrics.
=======
type metricsRegistryProvider interface {
	Registry() metrics.Registry
}

// NewRootMetricsRegistry creates a new root registry for metrics. This call also starts a goroutine that captures Go
// runtime information as metrics at the specified frequency.
>>>>>>> 66645f23
func NewRootMetricsRegistry() RootRegistry {
	return &rootRegistry{
		registry:           metrics.NewRegistry(),
		idToMetricWithTags: make(map[metricTagsID]metricWithTags),
	}
}

var runtimeMemStats sync.Once

// CaptureRuntimeMemStats registers runtime memory metrics collectors and spawns
// a goroutine which collects them every collectionFreq. This function can only be called once per lifetime of the
// process and only records metrics if the provided RootRegistry is a *rootRegistry.
//
// Deprecated: use CaptureRuntimeMemStatsWithCancel instead. CaptureRuntimeMemStatsWithCancel has the following
// advantages over this function:
//   * Does not make assumptions about the concrete struct implementing of RootRegistry
//   * Does not restrict the function to being called only once globally
//   * Supports cancellation using a provided context
//   * Can tell if provided RootRegistry does not support Go runtime metric collection based on return value
func CaptureRuntimeMemStats(registry RootRegistry, collectionFreq time.Duration) {
	runtimeMemStats.Do(func() {
		if reg, ok := registry.(*rootRegistry); ok {
			goRegistry := metrics.NewPrefixedChildRegistry(reg.registry, "go.")
			metrics.RegisterRuntimeMemStats(goRegistry)
			go metrics.CaptureRuntimeMemStats(goRegistry, collectionFreq)
		}
	})
}

// CaptureRuntimeMemStatsWithContext creates a child registry of the provided registry that tracks Go runtime memory
// metrics and starts a goroutine that captures them to that registry every collectionFreq. This function only supports
// RootRegistry implementations that implement the metricsRegistryProvider interface -- if the provided RootRegistry
// does not satisfy this interface, this function is a no-op. This function returns true if it starts the runtime metric
// collection goroutine, false otherwise. If this function starts a goroutine, the goroutine runs until the provided
// context is done.
//
// The gauges/metrics etc. used to track runtime statistics are shared globally and the values are reset every time this
// function is called (if it is not a no-op). Note that this function should typically only be called once per Go
// runtime, but no enforcement of this is performed.
func CaptureRuntimeMemStatsWithContext(ctx context.Context, registry RootRegistry, collectionFreq time.Duration) bool {
	mRegProvider, ok := registry.(metricsRegistryProvider)
	if !ok {
		return false
	}

	goRegistry := metrics.NewPrefixedChildRegistry(mRegProvider.Registry(), "go.")
	metrics.RegisterRuntimeMemStats(goRegistry)
	go func() {
		ticker := time.NewTicker(collectionFreq)
		defer ticker.Stop()
		for {
			select {
			case <-ticker.C:
				metrics.CaptureRuntimeMemStatsOnce(goRegistry)
			case <-ctx.Done():
				return
			}
		}
	}()
	return true
}

type rootRegistry struct {
	// the actual metrics.Registry on which all metrics are installed.
	registry metrics.Registry

	// map from metricTagsID to metricWithTags for all of the metrics in the userDefinedMetricsRegistry.
	idToMetricWithTags map[metricTagsID]metricWithTags

	// mutex lock to protect metric map concurrent writes
	idToMetricMutex sync.RWMutex
}

type childRegistry struct {
	prefix string
	tags   Tags
	root   *rootRegistry
}

// NoopRegistry is a "lightweight, high-speed implementation of Registry for when simplicity and performance
// matter above all else".
//
// Useful in testing infrastructure. Doesn't collect, store, or emit any metrics.
type NoopRegistry struct{}

func (r NoopRegistry) Counter(_ string, _ ...Tag) metrics.Counter {
	return metrics.NilCounter{}
}

func (r NoopRegistry) Gauge(_ string, _ ...Tag) metrics.Gauge {
	return metrics.NilGauge{}
}

func (r NoopRegistry) GaugeFloat64(_ string, _ ...Tag) metrics.GaugeFloat64 {
	return metrics.NilGaugeFloat64{}
}

func (r NoopRegistry) Meter(_ string, _ ...Tag) metrics.Meter {
	return metrics.NilMeter{}
}

func (r NoopRegistry) Timer(_ string, _ ...Tag) metrics.Timer {
	return metrics.NilTimer{}
}

func (r NoopRegistry) Histogram(_ string, _ ...Tag) metrics.Histogram {
	return metrics.NilHistogram{}
}

func (r NoopRegistry) HistogramWithSample(_ string, _ metrics.Sample, _ ...Tag) metrics.Histogram {
	return metrics.NilHistogram{}
}

func (r NoopRegistry) Each(MetricVisitor) {
	// no-op
}

func (r NoopRegistry) Unregister(name string, tags ...Tag) {
	// no-op
}

func (r *childRegistry) Counter(name string, tags ...Tag) metrics.Counter {
	return r.root.Counter(r.prefix+name, append(r.tags, tags...)...)
}

func (r *childRegistry) Gauge(name string, tags ...Tag) metrics.Gauge {
	return r.root.Gauge(r.prefix+name, append(r.tags, tags...)...)
}

func (r *childRegistry) GaugeFloat64(name string, tags ...Tag) metrics.GaugeFloat64 {
	return r.root.GaugeFloat64(r.prefix+name, append(r.tags, tags...)...)
}

func (r *childRegistry) Meter(name string, tags ...Tag) metrics.Meter {
	return r.root.Meter(r.prefix+name, append(r.tags, tags...)...)
}

func (r *childRegistry) Timer(name string, tags ...Tag) metrics.Timer {
	return r.root.Timer(r.prefix+name, append(r.tags, tags...)...)
}

func (r *childRegistry) Histogram(name string, tags ...Tag) metrics.Histogram {
	return r.root.Histogram(r.prefix+name, append(r.tags, tags...)...)
}

func (r *childRegistry) HistogramWithSample(name string, sample metrics.Sample, tags ...Tag) metrics.Histogram {
	return r.root.HistogramWithSample(r.prefix+name, sample, append(r.tags, tags...)...)
}

func (r *childRegistry) Each(f MetricVisitor) {
	r.root.Each(func(name string, tags Tags, metric MetricVal) {
		name = strings.TrimPrefix(name, r.prefix)
		f(name, tags, metric)
	})
}

func (r *childRegistry) Unregister(name string, tags ...Tag) {
	r.root.Unregister(r.prefix+name, append(r.tags, tags...)...)
}

func (r *rootRegistry) Subregistry(prefix string, tags ...Tag) Registry {
	if prefix != "" && !strings.HasSuffix(prefix, ".") {
		prefix = prefix + "."
	}
	return &childRegistry{
		prefix: prefix,
		tags:   Tags(tags),
		root:   r,
	}
}

func (r *rootRegistry) Each(f MetricVisitor) {
	// sort names so that iteration order is consistent
	var sortedNames []string
	allMetrics := make(map[string]interface{})
	r.registry.Each(func(name string, metric interface{}) {
		// filter out the runtime metrics that are defined in the exclude list
		if _, ok := goRuntimeMetricsToExclude[name]; ok {
			return
		}
		sortedNames = append(sortedNames, name)
		allMetrics[name] = metric
	})
	sort.Strings(sortedNames)

	for _, name := range sortedNames {
		metric := allMetrics[name]

		var tags Tags
		r.idToMetricMutex.RLock()
		metricWithTags, ok := r.idToMetricWithTags[metricTagsID(name)]
		r.idToMetricMutex.RUnlock()
		if ok {
			name = metricWithTags.name
			for t := range metricWithTags.tags {
				tags = append(tags, t)
			}
			sort.Slice(tags, func(i, j int) bool {
				return tags[i].String() < tags[j].String()
			})
		}
		val := ToMetricVal(metric)
		if val == nil {
			// this should never happen as all the things we put inside the registry can be turned into MetricVal
			panic("could not convert metric to MetricVal")
		}
		f(name, tags, val)
	}
}

func (r *rootRegistry) Unregister(name string, tags ...Tag) {
	metricID := toMetricTagsID(name, tags)
	r.registry.Unregister(string(metricID))
}

func (r *rootRegistry) Counter(name string, tags ...Tag) metrics.Counter {
	return metrics.GetOrRegisterCounter(r.registerMetric(name, tags), r.registry)
}

func (r *rootRegistry) Gauge(name string, tags ...Tag) metrics.Gauge {
	return metrics.GetOrRegisterGauge(r.registerMetric(name, tags), r.registry)
}

func (r *rootRegistry) GaugeFloat64(name string, tags ...Tag) metrics.GaugeFloat64 {
	return metrics.GetOrRegisterGaugeFloat64(r.registerMetric(name, tags), r.registry)
}

func (r *rootRegistry) Meter(name string, tags ...Tag) metrics.Meter {
	return metrics.GetOrRegisterMeter(r.registerMetric(name, tags), r.registry)
}

func (r *rootRegistry) Timer(name string, tags ...Tag) metrics.Timer {
	return metrics.GetOrRegisterTimer(r.registerMetric(name, tags), r.registry)
}

func (r *rootRegistry) Histogram(name string, tags ...Tag) metrics.Histogram {
	return r.HistogramWithSample(name, DefaultSample(), tags...)
}

func (r *rootRegistry) HistogramWithSample(name string, sample metrics.Sample, tags ...Tag) metrics.Histogram {
	return metrics.GetOrRegisterHistogram(r.registerMetric(name, tags), r.registry, sample)
}

func (r *rootRegistry) Registry() metrics.Registry {
	return r.registry
}

func DefaultSample() metrics.Sample {
	return metrics.NewExpDecaySample(defaultReservoirSize, defaultAlpha)
}

func (r *rootRegistry) registerMetric(name string, tags Tags) string {
	metricID := toMetricTagsID(name, tags)
	r.idToMetricMutex.Lock()
	r.idToMetricWithTags[metricID] = metricWithTags{
		name: name,
		tags: tags.ToSet(),
	}
	r.idToMetricMutex.Unlock()
	return string(metricID)
}

// metricWithTags stores a specific metric with its set of tags.
type metricWithTags struct {
	name string
	tags map[Tag]struct{}
}

// metricTagsID is the unique identifier for a given metric. Each {metricName, set<Tag>} pair is considered to be a
// unique metric. A metricTagsID is a string of the following form: "<name>|tags:|<tag1>|<tag2>|". The tags appear in
// ascending alphanumeric order. If a metric does not have any tags, its metricsTagsID is of the form: "<name>|tags:||".
type metricTagsID string

// toID generates the metricTagsID identifier for the metricWithTags. A unique {metricName, set<Tag>} input will
// generate a unique output.
func (m *metricWithTags) toID() metricTagsID {
	var sortedTags []string
	for t := range m.tags {
		sortedTags = append(sortedTags, t.String())
	}
	sort.Strings(sortedTags)

	return metricTagsID(fmt.Sprintf("%s|tags:|%s|", m.name, strings.Join(sortedTags, "|")))
}

func toMetricTagsID(name string, tags Tags) metricTagsID {
	return (&metricWithTags{
		name: name,
		tags: tags.ToSet(),
	}).toID()
}<|MERGE_RESOLUTION|>--- conflicted
+++ resolved
@@ -82,16 +82,11 @@
 	Unregister(name string, tags ...Tag)
 }
 
-<<<<<<< HEAD
-// NewRootMetricsRegistry creates a new root registry for metrics.
-=======
 type metricsRegistryProvider interface {
 	Registry() metrics.Registry
 }
 
-// NewRootMetricsRegistry creates a new root registry for metrics. This call also starts a goroutine that captures Go
-// runtime information as metrics at the specified frequency.
->>>>>>> 66645f23
+// NewRootMetricsRegistry creates a new root registry for metrics.
 func NewRootMetricsRegistry() RootRegistry {
 	return &rootRegistry{
 		registry:           metrics.NewRegistry(),
